--- conflicted
+++ resolved
@@ -9,22 +9,13 @@
     UserTicket, Transactions,
     BulkTicket, OrderStatus, TransactionStatus,
     RedisOrderItem, OrderSummaryResponse,
-<<<<<<< HEAD
-    SeatOrder
-=======
     SeatOrder, SeatOrderCreate, SeatID
->>>>>>> a74eaaf3
 )
 from Ticket.services.ticket_service import TicketService
 from Order.services.ticket_locking_service import TicketLockingService
 from Order.services.transaction_service import TransactionService
 from Payment.services.stripe_service import StripeService
 from Database.redis_client import redis_conn
-<<<<<<< HEAD
-from kafka.kafka_producer import send_message
-=======
-from utils.seat_utils import json_str_to_seat_list
->>>>>>> a74eaaf3
 
 class OrderService:
     
